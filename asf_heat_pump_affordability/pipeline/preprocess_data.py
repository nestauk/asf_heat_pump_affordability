--- conflicted
+++ resolved
@@ -1,9 +1,3 @@
-<<<<<<< HEAD
-import pandas as pd
-
-
-def apply_exclusion_criteria(df, cost_year_min=None, cost_year_max=None):
-=======
 import numpy as np
 import pandas as pd
 
@@ -11,7 +5,6 @@
 def apply_exclusion_criteria(
     df: pd.DataFrame, cost_year_min: int = None, cost_year_max: int = None
 ) -> pd.DataFrame:
->>>>>>> eaf1da63
     """
     Apply exclusion criteria to joined MCS-EPC dataframe to get analytical sample.
 
