# ---
# jupyter:
#   jupytext:
#     cell_metadata_filter: -all
#     comment_magics: true
#     text_representation:
#       extension: .py
#       format_name: percent
#       format_version: '1.3'
#       jupytext_version: 1.16.1
#   kernelspec:
#     display_name: Python 3 (ipykernel)
#     language: python
#     name: python3
# ---

# %% [markdown]
# ## Identify and review analytical sample
# Purposes of notebook:
# - Identify analytical sample to use for heat pump cost analysis across different archetypes by filtering joined MCS-EPC data according to a set of inclusion/exclusion criteria (defined below)
# - Review proportions of NaN values in dataset for key variables
# - Review proportions and distributions of data lost when removing rows based on the exclusion criteria

# %%
import pandas as pd
import numpy as np
import matplotlib.pyplot as plt
import os
from datetime import datetime

# %% [markdown]
# ## Import data
#
# Here we use the most recent available EPC data joined to MCS installations data which contains data up to end of 2023 Q2. This dataset is filtered to the 'most relevant' EPC record for each property where available which aims to best reflect the status of the property at the time of the installation: this is the latest EPC record before the installation if one exists, else the earliest EPC record after the installation.

# %%
# I'm keen we load flat files according to a known schema
data_schema = {
    "original_mcs_index": "int32",
    "version": "int8",
    "address_1": str,
    "address_2": str,
    "address_3": str,
    "county": str,
    "postcode": str,
    "local_authority": str,
    "capacity": float,
    "estimated_annual_generation": float,
    "green_deal": str,
    "installer_name": str,
    "installation_company_mcs_number": str,
    "products": str,
    "tech_type": str,
    "new": str,
    "design": str,
    "heat_demand": float,
    "water_demand": float,
    "heat_supplied": float,
    "water_supplied": float,
    "n_certificates": "Int64",
    "system_type": str,
    "fuel_type": str,
    "cost": float,
    "installation_type": str,
    "product_id": str,
    "product_name": str,
    "manufacturer": str,
    "flow_temp": "Int64",
    "scop": float,
    "commission_year": "int16",
    "cluster": bool,
    "company_unique_id": str,
    "original_epc_index": "Int64",
    "TOTAL_FLOOR_AREA": float,
    "CURRENT_ENERGY_RATING": str,
    "POTENTIAL_ENERGY_RATING": str,
    "WALLS_ENERGY_EFF": str,
    "ROOF_ENERGY_EFF": str,
    "FLOOR_ENERGY_EFF": str,
    "WINDOWS_ENERGY_EFF": str,
    "MAINHEAT_DESCRIPTION": str,
    "LIGHTING_ENERGY_EFF": str,
    "CONSTRUCTION_AGE_BAND": str,
    "NUMBER_HABITABLE_ROOMS": "Int64",
    "TENURE": str,
    "TRANSACTION_TYPE": str,
    "BUILT_FORM": str,
    "PROPERTY_TYPE": str,
    "LMK_KEY": str,
    "UPRN": str,
}

date_cols = ["commission_date", "INSPECTION_DATE"]

# %%
mcs_epc_data = pd.read_csv(
    "s3://asf-core-data/outputs/MCS/mcs_installations_epc_most_relevant_231009.csv",
    dtype=data_schema,
    parse_dates=date_cols,
)

# %%
filter_by_year = mcs_epc_data[mcs_epc_data["commission_year"] >= 2021]

# %%
df = filter_by_year.copy()

# %% [markdown]
# Exclusion criteria:
# - Cost NaN
# - Tech type NaN
# - Tech type != ASHP
# - No EPC record
# - Insufficient property data to assign property archetype

# %%
## Replace 'unknown' string values with NaN for review
df = df.replace("(?i)unknown", np.nan, regex=True)

# %%
## Add cols to indicate rows where key variables are NaN
## original_epc_index col indicates whether MCS record has a joined EPC record

_cols = ["cost", "tech_type", "original_epc_index"]
for _col in _cols:
    df[f"{_col}_na"] = df[_col].isna()

## Add col to indicate if the MCS installation is missing any of the property characteristic data that is required to identify
## property archetype

property_archetype_cols = ["CONSTRUCTION_AGE_BAND", "BUILT_FORM", "PROPERTY_TYPE"]
# df["property_archetype_data_na"] = df[property_archetype_cols].isna().apply(any, axis=1)
# No need to apply
df["property_archetype_data_na"] = df[property_archetype_cols].isna().any(axis=1)

## Add col to indicate rows with non-ASHPs
<<<<<<< HEAD
# df["not_ashp"] = df["tech_type"].apply(
#    lambda x: False if x == "Air Source Heat Pump" else True
# )

# This is much simpler than the above:
=======
>>>>>>> 1c0b9ebd
df["not_ashp"] = df["tech_type"] != "Air Source Heat Pump"

# %%
## Add col to indicate rows which will be dropped based on exclusion criteria

exclusion_criteria = [
    "cost_na",
    "tech_type_na",
    "original_epc_index_na",
    "property_archetype_data_na",
    "not_ashp",
]
# df["drop_row"] = df[exclusion_criteria].apply(any, axis=1)
df["drop_row"] = df[exclusion_criteria].any(axis=1)

# %%
## Plot number of rows removed for each individual exclusion criterion

exclusion_criteria.append("drop_row")

plot_counts = {"labels": exclusion_criteria}
plot_counts["counts"] = [df[ec].sum() for ec in exclusion_criteria]
plot_df = pd.DataFrame(plot_counts).sort_values("counts")

fig, ax = plt.subplots()
bar = ax.bar(x=plot_df["labels"], height=plot_df["counts"])
ax.bar_label(bar)
ax.set_ylim([0, round(max(plot_df["counts"]) + 1000, -3)])
ax.set_title(
    "Number of rows removed for individual exclusion criteria\nand net exclusion effect"
)
plt.xticks(rotation=90)
plt.show()

# %%
## See count and proportion of NaN values for each key variable
## See count and proportion of non-NaN values lost for each key variable when dropping rows based on exclusion criteria

_cols = [
    "cost_na",
    "tech_type_na",
    "original_epc_index_na",
    "property_archetype_data_na",
]
lost_vals = {
    k: []
    for k in [
        "variable",
        "na_count",
        "proportion_na",
        "non_na_lost_count",
        "non_na_proportion_lost",
    ]
}

for _col in _cols:
    lost_count = df[(df[_col] == False) & (df["drop_row"] == True)]["drop_row"].sum()
    lost_vals["variable"].append(_col[:-3])
    lost_vals["na_count"].append(df[_col].sum())
    lost_vals["proportion_na"].append(df[_col].sum() / len(df))
    lost_vals["non_na_lost_count"].append(lost_count)
    lost_vals["non_na_proportion_lost"].append(lost_count / len(df[df[_col] == False]))

pd.DataFrame(lost_vals)

# %%
# print(f"Total rows dropped: {(df['drop_row'] == True).sum()}")
# print(f"Total proportion of rows dropped: {(df['drop_row'] == True).sum() / len(df)}")

print(f"Total rows dropped: {df['drop_row'].sum()}")
print(f"Total proportion of rows dropped: {df['drop_row'].sum() / len(df)}")

# %%
## Keep rows where drop_row is False, i.e. remove rows based on exclusion criteria
# sample = df[df["drop_row"] == False]
sample = df[~df["drop_row"]]

# %%
## Conduct checks to ensure appropriate rows dropped

for _col in ["cost", "tech_type", "original_epc_index"]:
    assert sample[_col].isna().sum() == 0

for _col in [
    "cost_na",
    "tech_type_na",
    "original_epc_index_na",
    "property_archetype_data_na",
]:
    assert sample[_col].unique() == False

assert sample["tech_type"].unique() == "Air Source Heat Pump"

# %% [markdown]
# ## See distribution of removed cost data

# %% [markdown]
# Removed rows either have no EPC data or are not an ASHP.
# We will see if the distribution of costs in removed rows is the same as that of rows which have been kept in the sample for analysis.

# %%
dropped_rows = filter_by_year.loc[~filter_by_year.index.isin(sample.index)]
assert (len(filter_by_year) - len(sample)) == len(dropped_rows)

# %%
# In this case we'll normalise the data so they're comparable.

fig, ax = plt.subplots(nrows=1, ncols=2, sharey=True, figsize=(10, 3))
ax[0].hist(sample["cost"], density=True)
ax[0].set_ylabel("Count")
ax[1].hist(dropped_rows["cost"], density=True)
for axis, title in zip(ax, ["kept", "dropped"]):
    axis.set_title(f"Distribution of installation cost in {title} rows")
    axis.set(xlabel="Installation cost, £")
plt.show()

# %%
# There's not much benefit in doing this, suggest dropping.

fig, ax = plt.subplots(nrows=1, ncols=2, sharey=True, figsize=(10, 3))
ax[0].hist(sample["cost"], log=True)
ax[0].set_ylabel("Count (log scale)")
ax[1].hist(dropped_rows["cost"], log=True)
for axis, title in zip(ax, ["kept", "dropped"]):
    axis.set_title(f"Distribution of installation cost in {title} rows")
    axis.set(xlabel="Installation cost, £")
plt.show()

# %% [markdown]
# ## Note on comparison
#
# In this particular case, I'm interested in how similar/different the dropped and retained groups are in terms of cost.
#
# I also am not interested in the water source/ground source heat pumps at all, intuitively I know that they'll inflate the mean cost and give me a distribution with a heavier tail. Really, my key concern is: do costs for ASHP look different for installs where we don't have an EPC?
#
# If costs are similar, I can be relatively happy that the sample isn't massively missing something.
#
# I can do this in a couple of ways - 1. with statistical summaries, and 2. with visualisation.
#
# Descriptively the dropped rows and sample look similar - similar means, dropped rows has a higher std. deviation, which is interesting, sample again a bit higher at each quartile.
#
# Let's see what this actually looks like graphed out. NB I'm going to truncate the cost variable at £30,000 which is roughly the 99th percentile of the distribution, as I'm not actually that interested in the tail.
#
# Ultimately, I can see there is a slight trend for sampled costs to be a bit higher. However, I can't know whether this is a 'true' difference, or a difference in composition of the sample. Ultimately, I'm relatively happy that the sample isn't that different from the dropped rows in cost terms.

# %%
# filter for just ASHP in dropped rows.
dropped_rows = dropped_rows.loc[lambda df: df["tech_type"] == "Air Source Heat Pump", :]

# %%
dropped_rows["cost"].describe()

# %%
sample["cost"].describe()

# %%
f, ax = plt.subplots(figsize=(8, 5))

ax.hist(
    dropped_rows.loc[lambda df: df["cost"] < 30_000, "cost"],
    density=True,
    histtype="bar",
    alpha=0.5,
    bins=20,
    color="indianred",
    label="Dropped",
)
ax.hist(
    sample.loc[lambda df: df["cost"] < 30_000, "cost"],
    density=True,
    histtype="bar",
    alpha=0.5,
    bins=20,
    color="dodgerblue",
    label="Sampled",
)

ax.axvline(
    dropped_rows.loc[lambda df: df["cost"] < 30_000, "cost"].mean(),
    color="indianred",
    label="Dropped (mean)",
)
ax.axvline(
    sample.loc[lambda df: df["cost"] < 30_000, "cost"].mean(),
    color="dodgerblue",
    label="Sampled (mean",
)

ax.legend()

ax.set_xlabel("Cost (Unadjusted £)")

ax.set_title(
    "Comparison of MCS Heat Pump install costs for sampled and dropped records"
)<|MERGE_RESOLUTION|>--- conflicted
+++ resolved
@@ -134,14 +134,13 @@
 df["property_archetype_data_na"] = df[property_archetype_cols].isna().any(axis=1)
 
 ## Add col to indicate rows with non-ASHPs
-<<<<<<< HEAD
+
 # df["not_ashp"] = df["tech_type"].apply(
 #    lambda x: False if x == "Air Source Heat Pump" else True
 # )
 
 # This is much simpler than the above:
-=======
->>>>>>> 1c0b9ebd
+
 df["not_ashp"] = df["tech_type"] != "Air Source Heat Pump"
 
 # %%
